--- conflicted
+++ resolved
@@ -4,15 +4,10 @@
   <meta charset="utf-8">
   <title>{% block title %}Bibliotheca{% endblock %}</title>
   <meta name="viewport" content="width=device-width, initial-scale=1">
-<<<<<<< HEAD
   <!-- Bootstrap CSS CDN -->
   <link href="https://cdn.jsdelivr.net/npm/bootstrap@5.3.3/dist/css/bootstrap.min.css" rel="stylesheet">
   <!-- Bootstrap Icons CDN -->
   <link href="https://cdn.jsdelivr.net/npm/bootstrap-icons@1.11.0/font/bootstrap-icons.css" rel="stylesheet">
-=======
-  <!-- Bootstrap CSS (local file) -->
-  <link href="{{ url_for('static', filename='bootstrap.min.css') }}" rel="stylesheet">
->>>>>>> b14174a0
   <style>
     body {
       background-image: url("{{ url_for('static', filename='bookshelf.png') }}"), linear-gradient(to bottom, #f5f5f5, #e0e0e0);
@@ -140,11 +135,7 @@
           <img src="{{ url_for('static', filename='github-mark.png') }}"
                alt="GitHub" width="40" height="40" style="opacity:0.7; transition:opacity 0.2s;">
         </a>
-<<<<<<< HEAD
         <div style="font-size: 1.1em; color: #888; margin-top: 4px;">Bibliotheca v0.1.0 | It is highly recommended to backup your database regularly.</div>
-=======
-        <div style="font-size: 1.1em; color: #888; margin-top: 4px;">V1.1.0 | It is highly recommended to backup your database regularly.</div>
->>>>>>> b14174a0
       </div>
       {% block footer %}
       <footer class="text-center mt-4">
